--- conflicted
+++ resolved
@@ -212,15 +212,7 @@
   * @event
   * @param {event} e
   */
-<<<<<<< HEAD
   onClose: function(socket) {
-=======
-  onClose: function(e) {
-    var connected_before = this.connected;
-    this.lastTransportError.code = e.code;
-    this.lastTransportError.reason = e.reason;
-
->>>>>>> bcdc7deb
     this.stopSendingKeepAlives();
     if (socket.callIndex) {
       this.logger.log("TCP socket for connection", socket.callIndex, "ended");
@@ -234,14 +226,9 @@
   * @event
   * @param {event} e
   */
-<<<<<<< HEAD
   onMessage: function(args) {
     let { data, socket } = args;
-    var message, transaction;
-=======
-  onMessage: function(data) {
     var messages = [], transaction;
->>>>>>> bcdc7deb
 
 
     // CRLF Keep Alive response from server. Ignore it.
@@ -300,20 +287,19 @@
       }
     }
 
-<<<<<<< HEAD
-    // Do some sanity check
-    if(SIP.sanityCheck(message, this.ua, this)) {
-      if(message instanceof SIP.IncomingRequest) {
-        message.transport = this;
-        this.ua.receiveRequest(message);
-      } else if(message instanceof SIP.IncomingResponse) {
-        /* Unike stated in 18.1.2, if a response does not match
-        * any transaction, it is discarded here and no passed to the core
-        * in order to be discarded there.
-        */
-        switch(message.method) {
-          case SIP.C.INVITE:
-            let socket = this.sockets[message.call_id + message.from_tag];
+    messages.forEach(message => {
+      // Do some sanity check
+      if(SIP.sanityCheck(message, this.ua, this)) {
+        if(message instanceof SIP.IncomingRequest) {
+          message.transport = this;
+          this.ua.receiveRequest(message);
+        } else if(message instanceof SIP.IncomingResponse) {
+          /* Unike stated in 18.1.2, if a response does not match
+           * any transaction, it is discarded here and no passed to the core
+           * in order to be discarded there.
+           */
+          switch(message.method) {
+              let socket = this.sockets[message.call_id + message.from_tag];
 
             if (socket == null) {
               socket.callIndex = message.call_id + message.from_tag;
@@ -340,34 +326,6 @@
               }
             }
             break;
-          default:
-            transaction = this.ua.transactions.nict[message.via_branch];
-            if(transaction) {
-              transaction.receiveResponse(message);
-            }
-            break;
-=======
-    messages.forEach(message => {
-      // Do some sanity check
-      if(SIP.sanityCheck(message, this.ua, this)) {
-        if(message instanceof SIP.IncomingRequest) {
-          message.transport = this;
-          this.ua.receiveRequest(message);
-        } else if(message instanceof SIP.IncomingResponse) {
-          /* Unike stated in 18.1.2, if a response does not match
-           * any transaction, it is discarded here and no passed to the core
-           * in order to be discarded there.
-           */
-          switch(message.method) {
-            case SIP.C.INVITE:
-              transaction = this.ua.transactions.ict[message.via_branch];
-              if(transaction) {
-                transaction.receiveResponse(message);
-              }
-              break;
-            case SIP.C.ACK:
-              // Just in case ;-)
-              break;
             default:
               transaction = this.ua.transactions.nict[message.via_branch];
               if(transaction) {
@@ -375,7 +333,6 @@
               }
               break;
           }
->>>>>>> bcdc7deb
         }
       }
     });
